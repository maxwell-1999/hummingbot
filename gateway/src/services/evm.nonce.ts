import ethers from 'ethers';
import { logger } from './logger';
import { LocalStorage } from './local-storage';
import {
  InitializationError,
  InvalidNonceError,
  INVALID_NONCE_ERROR_CODE,
  INVALID_NONCE_ERROR_MESSAGE,
  SERVICE_UNITIALIZED_ERROR_CODE,
  SERVICE_UNITIALIZED_ERROR_MESSAGE,
} from './error-handler';
import { ReferenceCountingCloseable } from './refcounting-closeable';

export class NonceLocalStorage extends ReferenceCountingCloseable {
  private readonly _localStorage: LocalStorage;

  protected constructor(dbPath: string) {
    super(dbPath);
    this._localStorage = LocalStorage.getInstance(dbPath, this.handle);
  }

  public async init(): Promise<void> {
    await this._localStorage.init();
  }

<<<<<<< HEAD
export class NonceInfo {
  constructor(readonly nonce: number, public expiry: number) {}
}

NonceInfo.prototype.valueOf = function () {
  return this.nonce;
};

export class NonceLocalStorage extends LocalStorage {
  public async saveCurrentNonce(
=======
  public async saveNonce(
>>>>>>> 1eb2577a
    chain: string,
    chainId: number,
    address: string,
    nonce: NonceInfo
  ): Promise<void> {
<<<<<<< HEAD
    const nonceValue: string = String(nonce.nonce);
    const nonceExpiry: string = String(nonce.expiry);

    return this.save(
      chain + '/' + String(chainId) + '/' + address,
      `${nonceValue}:${nonceExpiry}`
=======
    return this._localStorage.save(
      chain + '/' + String(chainId) + '/' + address,
      nonce
>>>>>>> 1eb2577a
    );
  }

  public async getCurrentNonces(
    chain: string,
    chainId: number
  ): Promise<Record<string, NonceInfo>> {
    return this.get((key: string, value: any) => {
      const splitKey: string[] = key.split('/');
      if (
        splitKey.length === 3 &&
        splitKey[0] === chain &&
        splitKey[1] === String(chainId)
      ) {
        const nonceValues: string[] = value.split(':');
        const address: string = String(splitKey[2]);
        const nonce: NonceInfo = new NonceInfo(
          parseInt(nonceValues[0]),
          parseInt(nonceValues[1])
        );
        return [address, nonce];
      }
      return;
    });
  }

  public async savePendingNonces(
    chain: string,
    chainId: number,
<<<<<<< HEAD
    address: string,
    nonces: NonceInfo[]
  ) {
    let value = '';

    for (const nonce of nonces) {
      const nonceValue: string = String(nonce.nonce);
      const nonceExpiry: string = String(nonce.expiry);
      value = value + ',' + `${nonceValue}:${nonceExpiry}`;
    }

    return this.save(`${chain}/${String(chainId)}/${address}/pending`, value);
=======
    address: string
  ): Promise<void> {
    return this._localStorage.del(
      chain + '/' + String(chainId) + '/' + address
    );
>>>>>>> 1eb2577a
  }

  public async getPendingNonces(
    chain: string,
    chainId: number
<<<<<<< HEAD
  ): Promise<Record<string, NonceInfo[]>> {
    return this.get((key: string, value: any) => {
      const splitKey: string[] = key.split('/');

=======
  ): Promise<Record<string, number>> {
    return this._localStorage.get((key: string, value: any) => {
      const splitKey = key.split('/');
>>>>>>> 1eb2577a
      if (
        splitKey.length === 4 &&
        splitKey[0] === chain &&
        splitKey[1] === String(chainId) &&
        splitKey[3] === String('pending')
      ) {
        const address: string = String(splitKey[2]);
        const rawNonceValues: string[] = value.split(',');

        const nonceInfoList = [];
        for (const values of rawNonceValues) {
          const nonceValues: string[] = values.split(':');
          nonceInfoList.push(
            new NonceInfo(parseInt(nonceValues[0]), parseInt(nonceValues[1]))
          );
        }
        nonceInfoList.splice(0, 1);
        return [`${address}`, nonceInfoList];
      }
      return;
    });
  }

<<<<<<< HEAD
  public async deleteNonce(
    chain: string,
    chainId: number,
    address: string
  ): Promise<void> {
    // TODO: Determine if this is entirely necessary.
    return this.del(chain + '/' + String(chainId) + '/' + address);
=======
  public async close(handle: string): Promise<void> {
    await super.close(handle);
    if (this.refCount < 1) {
      await this._localStorage.close(this.handle);
    }
>>>>>>> 1eb2577a
  }
}

/**
 * Manages EVM nonce for addresses to ensure logical consistency of nonces when
 * there is a burst of transactions being sent out.
 *
 * This class aims to solve the following problems:
 *
 * 1. Sending multiple EVM transactions concurrently.
 *    Naively, developers would use the transaction count from the EVM node as
 *    the nonce for new transactions. When multiple transactions are being sent
 *    out this way - these transactions would often end up using the same nonce
 *    and thus only one of them would succeed.
 *    The EVM nonce manager ensures the correct serialization of nonces used in
 *    this case, s.t. the nonces for new concurrent transactions will go out as
 *    [n, n+1, n+2, ...] rathan than [n, n, n, ...]
 *
 * 2. Stuck or dropped transactions.
 *    If you've sent out a transaction with nonce n before, but it got stuck or
 *    was dropped from the mem-pool - it's better to just forget about its nonce
 *    and send the next transaction with its nonce rather than to wait for it to
 *    be confirmed.
 *    This is where the `localNonceTTL` parameter comes in. The locally cached
 *    nonces are only remembered for a period of time (default is 5 minutes).
 *    After that, nonce values from the EVM node will be used again to prevent
 *    potentially dropped nonces from blocking new transactions.
 *
 * 3. Canceling, or re-sending past transactions.
 *    Canceling or re-sending past transactions would typically re-use past
 *    nonces. This means the user is intending to reset his transaction chain
 *    back to a certain nonce. The manager should allow the cached nonce to go
 *    back to the specified past nonce when it happens.
 *    This means whenever a transaction is sent with a past nonce or an EVM
 *    cancel happens, the API logic **must** call commitNonce() to reset the
 *    cached nonce back to the specified position.
 */
<<<<<<< HEAD
export class EVMNonceManager {
  #addressToNonce: Record<string, NonceInfo> = {};
  #addressToPendingNonces: Record<string, NonceInfo[]> = {};

  #initialized: boolean = false;
  #chainId: number;
  #chainName: string;
=======
export class EVMNonceManager extends ReferenceCountingCloseable {
  #addressToNonce: Record<string, [number, Date]> = {};
  #initialized: boolean = false;
>>>>>>> 1eb2577a
  #db: NonceLocalStorage;
  readonly #chainId: number;
  readonly #chainName: string;
  readonly #localNonceTTL: number;

  // These variables should be private but then we will not be able to mock it otherwise.
  public _provider: ethers.providers.Provider | null = null;
  public _localNonceTTL: number;
  public _pendingNonceTTL: number;

  constructor(
    chainName: string,
    chainId: number,
<<<<<<< HEAD
    localNonceTTL: number = 300 * 1000,
    pendingNonceTTL: number = 300 * 1000,
    dbPath: string = 'gateway.level'
=======
    dbPath: string,
    localNonceTTL: number = 300
>>>>>>> 1eb2577a
  ) {
    const refCountKey: string = `${chainName}/${chainId}/${dbPath}`;
    super(refCountKey);

    this.#chainName = chainName;
    this.#chainId = chainId;
<<<<<<< HEAD
    this.#db = new NonceLocalStorage(dbPath);
    this._localNonceTTL = localNonceTTL;
    this._pendingNonceTTL = pendingNonceTTL;
=======
    this.#localNonceTTL = localNonceTTL;
    this.#db = NonceLocalStorage.getInstance(dbPath, this.handle);
>>>>>>> 1eb2577a
  }

  // init can be called many times and generally should always be called
  // getInstance, but it only applies the values the first time it is called
  public async init(provider: ethers.providers.Provider): Promise<void> {
    if (this._localNonceTTL < 0) {
      throw new InitializationError(
        SERVICE_UNITIALIZED_ERROR_MESSAGE(
          'EVMNonceManager.init localNonceTTL must be greater than or equal to zero.'
        ),
        SERVICE_UNITIALIZED_ERROR_CODE
      );
    }

    if (this._pendingNonceTTL < 0) {
      throw new InitializationError(
        SERVICE_UNITIALIZED_ERROR_MESSAGE(
          'EVMNonceManager.init pendingNonceTTL must be greate than or equal to zero.'
        ),
        SERVICE_UNITIALIZED_ERROR_CODE
      );
    }

    if (!this._provider) {
      this._provider = provider;
    }

    if (!this.#initialized) {
<<<<<<< HEAD
      const addressToNonce: Record<string, NonceInfo> =
        await this.#db.getCurrentNonces(this.#chainName, this.#chainId);

      const addressToPendingNonces: Record<string, NonceInfo[]> =
        await this.#db.getPendingNonces(this.#chainName, this.#chainId);

      for (const [address, nonce] of Object.entries(addressToNonce)) {
        this.#addressToNonce[address] = nonce;
      }

      for (const [address, nonceInfoList] of Object.entries(
        addressToPendingNonces
      )) {
        this.#addressToPendingNonces[address] = nonceInfoList;
=======
      await this.#db.init();
      const addressToNonce = await this.#db.getNonces(
        this.#chainName,
        this.#chainId
      );
      for (const [key, value] of Object.entries(addressToNonce)) {
        logger.info(key + ':' + String(value));
        this.#addressToNonce[key] = [value, new Date()];
>>>>>>> 1eb2577a
      }

      await Promise.all(
        Object.keys(this.#addressToNonce).map(async (address) => {
          await this.mergeNonceFromEVMNode(address);
        })
      );
      this.#initialized = true;
    }
  }

  async mergeNonceFromEVMNode(ethAddress: string): Promise<void> {
    /*
    Retrieves and saves the nonce from the last successful transaction from the EVM node.
    If time period of the last stored nonce exceeds the localNonceTTL, we update the nonce using the getTransactionCount
    call.
    */
    if (this._provider !== null) {
      const mergeExpiryTimestamp: number = this.#addressToNonce[ethAddress]
        ? this.#addressToNonce[ethAddress].expiry
        : -1;
      const now: number = new Date().getTime();
      if (mergeExpiryTimestamp > now) {
        return;
      }

      const externalNonce: number =
        (await this._provider.getTransactionCount(ethAddress)) - 1;

      this.#addressToNonce[ethAddress] = new NonceInfo(
        externalNonce,
        now + this._localNonceTTL
      );

      await this.#db.saveCurrentNonce(
        this.#chainName,
        this.#chainId,
        ethAddress,
        this.#addressToNonce[ethAddress]
      );

      if (
        this.#addressToPendingNonces[ethAddress] &&
        this.#addressToPendingNonces[ethAddress].length > 0
      ) {
        this.#addressToPendingNonces[ethAddress] = this.#addressToPendingNonces[
          ethAddress
        ].filter((nonceInfo) => nonceInfo.nonce > externalNonce);

        await this.#db.savePendingNonces(
          this.#chainName,
          this.#chainId,
          ethAddress,
          this.#addressToPendingNonces[ethAddress]
        );
      }
    } else {
      logger.error(
        'EVMNonceManager.mergeNonceFromEVMNode called before initiated'
      );
      throw new InitializationError(
        SERVICE_UNITIALIZED_ERROR_MESSAGE(
          'EVMNonceManager.mergeNonceFromEVMNode'
        ),
        SERVICE_UNITIALIZED_ERROR_CODE
      );
    }
  }

<<<<<<< HEAD
  async getNonce(ethAddress: string): Promise<number> {
    /*
    Returns the nonce of the last successful transaction of a given wallet.
    Retrieves the nonce via an EVM call if not already initialized.
    */
    if (this._provider !== null) {
=======
  async getNonceFromMemory(ethAddress: string): Promise<number | null> {
    if (this.#initialized) {
>>>>>>> 1eb2577a
      if (this.#addressToNonce[ethAddress]) {
        await this.mergeNonceFromEVMNode(ethAddress);
        return this.#addressToNonce[ethAddress].nonce;
      } else {
<<<<<<< HEAD
        const externalNonce: number =
          (await this._provider.getTransactionCount(ethAddress)) - 1;

        const now: number = new Date().getTime();
        this.#addressToNonce[ethAddress] = new NonceInfo(
          externalNonce,
          now + this._pendingNonceTTL
        );
        await this.#db.saveCurrentNonce(
          this.#chainName,
          this.#chainId,
          ethAddress,
          this.#addressToNonce[ethAddress]
        );
        return this.#addressToNonce[ethAddress].nonce;
=======
        return null;
>>>>>>> 1eb2577a
      }
    } else {
      logger.error(
        'EVMNonceManager.getNonceFromMemory called before initiated'
      );
      throw new InitializationError(
        SERVICE_UNITIALIZED_ERROR_MESSAGE('EVMNonceManager.getNonceFromMemory'),
        SERVICE_UNITIALIZED_ERROR_CODE
      );
    }
  }

  async getNonceFromNode(ethAddress: string): Promise<number> {
    if (this._provider !== null) {
      const nonce: number = await this._provider.getTransactionCount(
        ethAddress
      );

      this.#addressToNonce[ethAddress] = [nonce, new Date()];
      await this.#db.saveNonce(
        this.#chainName,
        this.#chainId,
        ethAddress,
        nonce
      );
      return nonce;
    } else {
      logger.error('EVMNonceManager.getNonceFromNode called before initiated');
      throw new InitializationError(
        SERVICE_UNITIALIZED_ERROR_MESSAGE('EVMNonceManager.getNonceFromNode'),
        SERVICE_UNITIALIZED_ERROR_CODE
      );
    }
  }

<<<<<<< HEAD
  async getNextNonce(ethAddress: string): Promise<number> {
    /*
    Retrieves the next available nonce for a given wallet address.
    This function will automatically increment the leading Nonce of the given wallet address.
    */
    let newNonce = null;
    const now: number = new Date().getTime();
    if (this._provider !== null) {
      if (this.#addressToPendingNonces[ethAddress]) {
        await this.mergeNonceFromEVMNode(ethAddress);

        const pendingNonces: NonceInfo[] =
          this.#addressToPendingNonces[ethAddress];

        for (const nonceInfo of pendingNonces) {
          if (now > nonceInfo.expiry) {
            newNonce = nonceInfo;
            newNonce.expiry = now + this._pendingNonceTTL;
            break;
          }
        }
        if (newNonce === null) {
          // All pending nonce have yet to expire.
          // Use last entry in pendingNonce to determine next nonce.
          newNonce = new NonceInfo(
            this.#addressToPendingNonces[ethAddress][
              this.#addressToPendingNonces[ethAddress].length - 1
            ].nonce + 1,
            now + this._pendingNonceTTL
          );
          this.#addressToPendingNonces[ethAddress].push(newNonce);
        }
=======
  async getNonce(ethAddress: string): Promise<number> {
    let nonce: number | null = await this.getNonceFromMemory(ethAddress);
    if (nonce === null) {
      nonce = await this.getNonceFromNode(ethAddress);
    }
    return nonce;
  }

  async commitNonce(
    ethAddress: string,
    txNonce: number | null = null
  ): Promise<void> {
    if (this.#initialized) {
      let newNonce;
      if (txNonce) {
        newNonce = txNonce + 1;
>>>>>>> 1eb2577a
      } else {
        newNonce = new NonceInfo(
          (await this.getNonce(ethAddress)) + 1,
          now + this._pendingNonceTTL
        );
        this.#addressToPendingNonces[ethAddress] = [newNonce];
      }
      await this.#db.savePendingNonces(
        this.#chainName,
        this.#chainId,
        `${ethAddress}`,
        this.#addressToPendingNonces[ethAddress]
      );

      return newNonce.nonce;
    } else {
      logger.error('EVMNonceManager.getNextNonce called before initiated');
      throw new InitializationError(
        SERVICE_UNITIALIZED_ERROR_MESSAGE('EVMNonceManager.getNextNonce'),
        SERVICE_UNITIALIZED_ERROR_CODE
      );
    }
  }

  async commitNonce(ethAddress: string, txNonce: number): Promise<void> {
    /*
    Stores the nonce of the last successful transaction.
    */
    if (this._provider !== null) {
      const now: number = new Date().getTime();

      if (this.#addressToNonce[ethAddress]) {
        if (txNonce > this.#addressToNonce[ethAddress].nonce) {
          const nonce: NonceInfo = new NonceInfo(
            txNonce,
            now + this._localNonceTTL
          );
          this.#addressToNonce[ethAddress] = nonce;
          await this.#db.saveCurrentNonce(
            this.#chainName,
            this.#chainId,
            ethAddress,
            nonce
          );
          return;
        } else {
          logger.error('Provided txNonce is < currentNonce');
          throw new InvalidNonceError(
            INVALID_NONCE_ERROR_MESSAGE +
              `txNonce(${txNonce}) < currentNonce(${
                this.#addressToNonce[ethAddress].nonce
              })`,
            INVALID_NONCE_ERROR_CODE
          );
        }
      }
      const nonce: NonceInfo = new NonceInfo(
        txNonce,
        now + this._localNonceTTL
      );
      this.#addressToNonce[ethAddress] = nonce;
      await this.#db.saveCurrentNonce(
        this.#chainName,
        this.#chainId,
        ethAddress,
        nonce
      );
    } else {
      logger.error('EVMNonceManager.commitNonce called before initiated');
      throw new InitializationError(
        SERVICE_UNITIALIZED_ERROR_MESSAGE('EVMNonceManager.commitNonce'),
        SERVICE_UNITIALIZED_ERROR_CODE
      );
    }
  }

<<<<<<< HEAD
  async isValidNonce(ethAddress: string, _nonce: number): Promise<boolean> {
    const expectedNonce: number = await this.getNextNonce(ethAddress);
    if (_nonce == expectedNonce) return true;
    return false;
  }

  async close(): Promise<void> {
    await this.#db.close();
=======
  async close(ownerHandle: string): Promise<void> {
    await super.close(ownerHandle);
    if (this.refCount < 1) {
      await this.#db.close(this.handle);
    }
>>>>>>> 1eb2577a
  }
}<|MERGE_RESOLUTION|>--- conflicted
+++ resolved
@@ -11,6 +11,14 @@
 } from './error-handler';
 import { ReferenceCountingCloseable } from './refcounting-closeable';
 
+export class NonceInfo {
+  constructor(readonly nonce: number, public expiry: number) {}
+}
+
+NonceInfo.prototype.valueOf = function () {
+  return this.nonce;
+};
+
 export class NonceLocalStorage extends ReferenceCountingCloseable {
   private readonly _localStorage: LocalStorage;
 
@@ -23,37 +31,18 @@
     await this._localStorage.init();
   }
 
-<<<<<<< HEAD
-export class NonceInfo {
-  constructor(readonly nonce: number, public expiry: number) {}
-}
-
-NonceInfo.prototype.valueOf = function () {
-  return this.nonce;
-};
-
-export class NonceLocalStorage extends LocalStorage {
   public async saveCurrentNonce(
-=======
-  public async saveNonce(
->>>>>>> 1eb2577a
     chain: string,
     chainId: number,
     address: string,
     nonce: NonceInfo
   ): Promise<void> {
-<<<<<<< HEAD
     const nonceValue: string = String(nonce.nonce);
     const nonceExpiry: string = String(nonce.expiry);
 
-    return this.save(
+    return this._localStorage.save(
       chain + '/' + String(chainId) + '/' + address,
       `${nonceValue}:${nonceExpiry}`
-=======
-    return this._localStorage.save(
-      chain + '/' + String(chainId) + '/' + address,
-      nonce
->>>>>>> 1eb2577a
     );
   }
 
@@ -61,7 +50,7 @@
     chain: string,
     chainId: number
   ): Promise<Record<string, NonceInfo>> {
-    return this.get((key: string, value: any) => {
+    return this._localStorage.get((key: string, value: any) => {
       const splitKey: string[] = key.split('/');
       if (
         splitKey.length === 3 &&
@@ -83,10 +72,9 @@
   public async savePendingNonces(
     chain: string,
     chainId: number,
-<<<<<<< HEAD
     address: string,
     nonces: NonceInfo[]
-  ) {
+  ): Promise<void> {
     let value = '';
 
     for (const nonce of nonces) {
@@ -95,29 +83,18 @@
       value = value + ',' + `${nonceValue}:${nonceExpiry}`;
     }
 
-    return this.save(`${chain}/${String(chainId)}/${address}/pending`, value);
-=======
-    address: string
-  ): Promise<void> {
-    return this._localStorage.del(
-      chain + '/' + String(chainId) + '/' + address
+    return this._localStorage.save(
+      `${chain}/${String(chainId)}/${address}/pending`,
+      value
     );
->>>>>>> 1eb2577a
   }
 
   public async getPendingNonces(
     chain: string,
     chainId: number
-<<<<<<< HEAD
   ): Promise<Record<string, NonceInfo[]>> {
-    return this.get((key: string, value: any) => {
+    return this._localStorage.get((key: string, value: any) => {
       const splitKey: string[] = key.split('/');
-
-=======
-  ): Promise<Record<string, number>> {
-    return this._localStorage.get((key: string, value: any) => {
-      const splitKey = key.split('/');
->>>>>>> 1eb2577a
       if (
         splitKey.length === 4 &&
         splitKey[0] === chain &&
@@ -141,21 +118,11 @@
     });
   }
 
-<<<<<<< HEAD
-  public async deleteNonce(
-    chain: string,
-    chainId: number,
-    address: string
-  ): Promise<void> {
-    // TODO: Determine if this is entirely necessary.
-    return this.del(chain + '/' + String(chainId) + '/' + address);
-=======
   public async close(handle: string): Promise<void> {
     await super.close(handle);
     if (this.refCount < 1) {
       await this._localStorage.close(this.handle);
     }
->>>>>>> 1eb2577a
   }
 }
 
@@ -193,23 +160,15 @@
  *    cancel happens, the API logic **must** call commitNonce() to reset the
  *    cached nonce back to the specified position.
  */
-<<<<<<< HEAD
-export class EVMNonceManager {
+export class EVMNonceManager extends ReferenceCountingCloseable {
   #addressToNonce: Record<string, NonceInfo> = {};
   #addressToPendingNonces: Record<string, NonceInfo[]> = {};
 
   #initialized: boolean = false;
   #chainId: number;
   #chainName: string;
-=======
-export class EVMNonceManager extends ReferenceCountingCloseable {
-  #addressToNonce: Record<string, [number, Date]> = {};
-  #initialized: boolean = false;
->>>>>>> 1eb2577a
+
   #db: NonceLocalStorage;
-  readonly #chainId: number;
-  readonly #chainName: string;
-  readonly #localNonceTTL: number;
 
   // These variables should be private but then we will not be able to mock it otherwise.
   public _provider: ethers.providers.Provider | null = null;
@@ -219,28 +178,18 @@
   constructor(
     chainName: string,
     chainId: number,
-<<<<<<< HEAD
+    dbPath: string,
     localNonceTTL: number = 300 * 1000,
-    pendingNonceTTL: number = 300 * 1000,
-    dbPath: string = 'gateway.level'
-=======
-    dbPath: string,
-    localNonceTTL: number = 300
->>>>>>> 1eb2577a
+    pendingNonceTTL: number = 300 * 1000
   ) {
     const refCountKey: string = `${chainName}/${chainId}/${dbPath}`;
     super(refCountKey);
 
     this.#chainName = chainName;
     this.#chainId = chainId;
-<<<<<<< HEAD
-    this.#db = new NonceLocalStorage(dbPath);
     this._localNonceTTL = localNonceTTL;
     this._pendingNonceTTL = pendingNonceTTL;
-=======
-    this.#localNonceTTL = localNonceTTL;
     this.#db = NonceLocalStorage.getInstance(dbPath, this.handle);
->>>>>>> 1eb2577a
   }
 
   // init can be called many times and generally should always be called
@@ -269,7 +218,7 @@
     }
 
     if (!this.#initialized) {
-<<<<<<< HEAD
+      await this.#db.init();
       const addressToNonce: Record<string, NonceInfo> =
         await this.#db.getCurrentNonces(this.#chainName, this.#chainId);
 
@@ -284,16 +233,6 @@
         addressToPendingNonces
       )) {
         this.#addressToPendingNonces[address] = nonceInfoList;
-=======
-      await this.#db.init();
-      const addressToNonce = await this.#db.getNonces(
-        this.#chainName,
-        this.#chainId
-      );
-      for (const [key, value] of Object.entries(addressToNonce)) {
-        logger.info(key + ':' + String(value));
-        this.#addressToNonce[key] = [value, new Date()];
->>>>>>> 1eb2577a
       }
 
       await Promise.all(
@@ -363,40 +302,13 @@
     }
   }
 
-<<<<<<< HEAD
-  async getNonce(ethAddress: string): Promise<number> {
-    /*
-    Returns the nonce of the last successful transaction of a given wallet.
-    Retrieves the nonce via an EVM call if not already initialized.
-    */
-    if (this._provider !== null) {
-=======
   async getNonceFromMemory(ethAddress: string): Promise<number | null> {
     if (this.#initialized) {
->>>>>>> 1eb2577a
       if (this.#addressToNonce[ethAddress]) {
         await this.mergeNonceFromEVMNode(ethAddress);
         return this.#addressToNonce[ethAddress].nonce;
       } else {
-<<<<<<< HEAD
-        const externalNonce: number =
-          (await this._provider.getTransactionCount(ethAddress)) - 1;
-
-        const now: number = new Date().getTime();
-        this.#addressToNonce[ethAddress] = new NonceInfo(
-          externalNonce,
-          now + this._pendingNonceTTL
-        );
-        await this.#db.saveCurrentNonce(
-          this.#chainName,
-          this.#chainId,
-          ethAddress,
-          this.#addressToNonce[ethAddress]
-        );
-        return this.#addressToNonce[ethAddress].nonce;
-=======
         return null;
->>>>>>> 1eb2577a
       }
     } else {
       logger.error(
@@ -411,18 +323,22 @@
 
   async getNonceFromNode(ethAddress: string): Promise<number> {
     if (this._provider !== null) {
-      const nonce: number = await this._provider.getTransactionCount(
-        ethAddress
-      );
-
-      this.#addressToNonce[ethAddress] = [nonce, new Date()];
-      await this.#db.saveNonce(
+      const externalNonce: number =
+        (await this._provider.getTransactionCount(ethAddress)) - 1;
+
+      const now: number = new Date().getTime();
+
+      this.#addressToNonce[ethAddress] = new NonceInfo(
+        externalNonce,
+        now + this._pendingNonceTTL
+      );
+      await this.#db.saveCurrentNonce(
         this.#chainName,
         this.#chainId,
         ethAddress,
-        nonce
-      );
-      return nonce;
+        this.#addressToNonce[ethAddress]
+      );
+      return this.#addressToNonce[ethAddress].nonce;
     } else {
       logger.error('EVMNonceManager.getNonceFromNode called before initiated');
       throw new InitializationError(
@@ -432,7 +348,6 @@
     }
   }
 
-<<<<<<< HEAD
   async getNextNonce(ethAddress: string): Promise<number> {
     /*
     Retrieves the next available nonce for a given wallet address.
@@ -465,24 +380,6 @@
           );
           this.#addressToPendingNonces[ethAddress].push(newNonce);
         }
-=======
-  async getNonce(ethAddress: string): Promise<number> {
-    let nonce: number | null = await this.getNonceFromMemory(ethAddress);
-    if (nonce === null) {
-      nonce = await this.getNonceFromNode(ethAddress);
-    }
-    return nonce;
-  }
-
-  async commitNonce(
-    ethAddress: string,
-    txNonce: number | null = null
-  ): Promise<void> {
-    if (this.#initialized) {
-      let newNonce;
-      if (txNonce) {
-        newNonce = txNonce + 1;
->>>>>>> 1eb2577a
       } else {
         newNonce = new NonceInfo(
           (await this.getNonce(ethAddress)) + 1,
@@ -507,11 +404,19 @@
     }
   }
 
+  async getNonce(ethAddress: string): Promise<number> {
+    let nonce: number | null = await this.getNonceFromMemory(ethAddress);
+    if (nonce === null) {
+      nonce = await this.getNonceFromNode(ethAddress);
+    }
+    return nonce;
+  }
+
   async commitNonce(ethAddress: string, txNonce: number): Promise<void> {
     /*
     Stores the nonce of the last successful transaction.
     */
-    if (this._provider !== null) {
+    if (this.#initialized) {
       const now: number = new Date().getTime();
 
       if (this.#addressToNonce[ethAddress]) {
@@ -559,21 +464,16 @@
     }
   }
 
-<<<<<<< HEAD
   async isValidNonce(ethAddress: string, _nonce: number): Promise<boolean> {
     const expectedNonce: number = await this.getNextNonce(ethAddress);
     if (_nonce == expectedNonce) return true;
     return false;
   }
 
-  async close(): Promise<void> {
-    await this.#db.close();
-=======
   async close(ownerHandle: string): Promise<void> {
     await super.close(ownerHandle);
     if (this.refCount < 1) {
       await this.#db.close(this.handle);
     }
->>>>>>> 1eb2577a
   }
 }