--- conflicted
+++ resolved
@@ -950,13 +950,8 @@
             request_sent_event = asyncio.Event()
 
             self.exchange.start_tracking_order(
-<<<<<<< HEAD
-                order_id="OID1",
+                order_id="11",
                 exchange_order_id=self.expected_exchange_order_id,
-=======
-                order_id="11",
-                exchange_order_id="21",
->>>>>>> 7db2d50e
                 trading_pair=self.trading_pair,
                 order_type=OrderType.LIMIT,
                 trade_type=TradeType.BUY,
@@ -1139,13 +1134,8 @@
             self.exchange._set_current_timestamp(1640780000)
 
             self.exchange.start_tracking_order(
-<<<<<<< HEAD
-                order_id="OID1",
+                order_id="11",
                 exchange_order_id=self.expected_exchange_order_id,
-=======
-                order_id="11",
-                exchange_order_id="21",
->>>>>>> 7db2d50e
                 trading_pair=self.trading_pair,
                 order_type=OrderType.LIMIT,
                 trade_type=TradeType.BUY,
@@ -1198,13 +1188,8 @@
             self.exchange._set_current_timestamp(1640780000)
 
             self.exchange.start_tracking_order(
-<<<<<<< HEAD
-                order_id="OID1",
+                order_id="11",
                 exchange_order_id=self.expected_exchange_order_id,
-=======
-                order_id="11",
-                exchange_order_id="21",
->>>>>>> 7db2d50e
                 trading_pair=self.trading_pair,
                 order_type=OrderType.LIMIT,
                 trade_type=TradeType.BUY,
