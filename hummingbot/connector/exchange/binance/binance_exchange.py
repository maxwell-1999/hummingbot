import asyncio
from decimal import Decimal
<<<<<<< HEAD
from typing import TYPE_CHECKING, Any, AsyncIterable, Dict, List, Optional

from async_timeout import timeout

import hummingbot.connector.exchange.binance.binance_constants as CONSTANTS
import hummingbot.connector.exchange.binance.binance_web_utils as web_utils
from hummingbot.connector.client_order_tracker import ClientOrderTracker
from hummingbot.connector.exchange.binance import binance_utils
=======
from typing import Any, Dict, List, Optional

from hummingbot.connector.constants import s_decimal_NaN
from hummingbot.connector.exchange.binance import (
    binance_constants as CONSTANTS,
    binance_utils,
    binance_web_utils as web_utils,
)
>>>>>>> 30753abb
from hummingbot.connector.exchange.binance.binance_api_order_book_data_source import BinanceAPIOrderBookDataSource
from hummingbot.connector.exchange.binance.binance_api_user_stream_data_source import BinanceAPIUserStreamDataSource
from hummingbot.connector.exchange.binance.binance_auth import BinanceAuth
from hummingbot.connector.exchange_py_base import ExchangePyBase
from hummingbot.connector.trading_rule import TradingRule
from hummingbot.connector.utils import TradeFillOrderDetails
from hummingbot.core.data_type.common import OrderType, TradeType
<<<<<<< HEAD
from hummingbot.core.data_type.in_flight_order import InFlightOrder, OrderState, OrderUpdate, TradeUpdate
from hummingbot.core.data_type.limit_order import LimitOrder
from hummingbot.core.data_type.order_book import OrderBook
from hummingbot.core.data_type.order_book_tracker import OrderBookTracker
=======
from hummingbot.core.data_type.in_flight_order import InFlightOrder, OrderUpdate, TradeUpdate
from hummingbot.core.data_type.order_book_tracker_data_source import OrderBookTrackerDataSource
>>>>>>> 30753abb
from hummingbot.core.data_type.trade_fee import DeductedFromReturnsTradeFee, TokenAmount, TradeFeeBase
from hummingbot.core.data_type.user_stream_tracker_data_source import UserStreamTrackerDataSource
from hummingbot.core.event.events import MarketEvent, OrderFilledEvent
from hummingbot.core.utils.async_utils import safe_gather
from hummingbot.core.web_assistant.web_assistants_factory import WebAssistantsFactory

<<<<<<< HEAD
if TYPE_CHECKING:
    from hummingbot.client.config.config_helpers import ClientConfigAdapter

s_logger = None
s_decimal_0 = Decimal(0)
s_decimal_NaN = Decimal("nan")
=======
>>>>>>> 30753abb

class BinanceExchange(ExchangePyBase):

    UPDATE_ORDER_STATUS_MIN_INTERVAL = 10.0

    web_utils = web_utils

    def __init__(self,
                 client_config_map: "ClientConfigAdapter",
                 binance_api_key: str,
                 binance_api_secret: str,
                 trading_pairs: Optional[List[str]] = None,
                 trading_required: bool = True,
                 domain: str = CONSTANTS.DEFAULT_DOMAIN,
                 ):
        self.api_key = binance_api_key
        self.secret_key = binance_api_secret
        self._domain = domain
<<<<<<< HEAD
        self._binance_time_synchronizer = TimeSynchronizer()
        super().__init__(client_config_map)
=======
>>>>>>> 30753abb
        self._trading_required = trading_required
        self._trading_pairs = trading_pairs
        self._last_trades_poll_binance_timestamp = 1.0
        super().__init__()

    @staticmethod
    def binance_order_type(order_type: OrderType) -> str:
        return order_type.name.upper()

    @staticmethod
    def to_hb_order_type(binance_type: str) -> OrderType:
        return OrderType[binance_type]

    @property
    def authenticator(self):
        return BinanceAuth(
            api_key=self.api_key,
            secret_key=self.secret_key,
            time_provider=self._time_synchronizer)

    @property
    def name(self) -> str:
        if self._domain == "com":
            return "binance"
        else:
            return f"binance_{self._domain}"

    @property
    def rate_limits_rules(self):
        return CONSTANTS.RATE_LIMITS

    @property
    def domain(self):
        return self._domain

    @property
    def client_order_id_max_length(self):
        return CONSTANTS.MAX_ORDER_ID_LEN

    @property
    def client_order_id_prefix(self):
        return CONSTANTS.HBOT_ORDER_ID_PREFIX

    @property
    def trading_rules_request_path(self):
        return CONSTANTS.EXCHANGE_INFO_PATH_URL

    @property
    def check_network_request_path(self):
        return CONSTANTS.PING_PATH_URL

    def supported_order_types(self):
        return [OrderType.LIMIT, OrderType.LIMIT_MAKER]

    def _create_web_assistants_factory(self) -> WebAssistantsFactory:
        return web_utils.build_api_factory(
            throttler=self._throttler,
            time_synchronizer=self._time_synchronizer,
            domain=self.domain,
            auth=self._auth)

    def _create_order_book_data_source(self) -> OrderBookTrackerDataSource:
        return BinanceAPIOrderBookDataSource(
            trading_pairs=self._trading_pairs,
            domain=self.domain,
            api_factory=self._web_assistants_factory,
            throttler=self._throttler,
            time_synchronizer=self._time_synchronizer,
        )

    def _create_user_stream_data_source(self) -> UserStreamTrackerDataSource:
        return BinanceAPIUserStreamDataSource(
            auth=self._auth,
            trading_pairs=self._trading_pairs,
            domain=self.domain,
            api_factory=self._web_assistants_factory,
            throttler=self._throttler,
            time_synchronizer=self._time_synchronizer,
        )

    def _get_fee(self,
                 base_currency: str,
                 quote_currency: str,
                 order_type: OrderType,
                 order_side: TradeType,
                 amount: Decimal,
                 price: Decimal = s_decimal_NaN,
                 is_maker: Optional[bool] = None) -> TradeFeeBase:
        is_maker = order_type is OrderType.LIMIT_MAKER
        return DeductedFromReturnsTradeFee(percent=self.estimate_fee_pct(is_maker))

    async def _place_order(self,
                           order_id: str,
                           trading_pair: str,
                           amount: Decimal,
                           trade_type: TradeType,
                           order_type: OrderType,
                           price: Decimal) -> (str, float):
        order_result = None
        amount_str = f"{amount:f}"
        price_str = f"{price:f}"
        type_str = BinanceExchange.binance_order_type(order_type)
        side_str = CONSTANTS.SIDE_BUY if trade_type is TradeType.BUY else CONSTANTS.SIDE_SELL
        symbol = await self._orderbook_ds.exchange_symbol_associated_to_pair(
            trading_pair=trading_pair,
            domain=self._domain,
            api_factory=self._web_assistants_factory,
            throttler=self._throttler,
            time_synchronizer=self._time_synchronizer)
        api_params = {"symbol": symbol,
                      "side": side_str,
                      "quantity": amount_str,
                      "type": type_str,
                      "newClientOrderId": order_id,
                      "price": price_str}
        if order_type == OrderType.LIMIT:
            api_params["timeInForce"] = CONSTANTS.TIME_IN_FORCE_GTC

        order_result = await self._api_post(
            path_url=CONSTANTS.ORDER_PATH_URL,
            data=api_params,
            is_auth_required=True)
        o_id = str(order_result["orderId"])
        transact_time = order_result["transactTime"] * 1e-3
        return (o_id, transact_time)

    async def _place_cancel(self, order_id, tracked_order):
        symbol = await self._orderbook_ds.exchange_symbol_associated_to_pair(
            trading_pair=tracked_order.trading_pair,
            domain=self._domain,
            api_factory=self._web_assistants_factory,
            throttler=self._throttler,
            time_synchronizer=self._time_synchronizer)
        api_params = {
            "symbol": symbol,
            "origClientOrderId": order_id,
        }
        cancel_result = await self._api_delete(
            path_url=CONSTANTS.ORDER_PATH_URL,
            params=api_params,
            is_auth_required=True)
        if cancel_result.get("status") == "CANCELED":
            return True
        return False

    async def _format_trading_rules(self, exchange_info_dict: Dict[str, Any]) -> List[TradingRule]:
        """
        Example:
        {
            "symbol": "ETHBTC",
            "baseAssetPrecision": 8,
            "quotePrecision": 8,
            "orderTypes": ["LIMIT", "MARKET"],
            "filters": [
                {
                    "filterType": "PRICE_FILTER",
                    "minPrice": "0.00000100",
                    "maxPrice": "100000.00000000",
                    "tickSize": "0.00000100"
                }, {
                    "filterType": "LOT_SIZE",
                    "minQty": "0.00100000",
                    "maxQty": "100000.00000000",
                    "stepSize": "0.00100000"
                }, {
                    "filterType": "MIN_NOTIONAL",
                    "minNotional": "0.00100000"
                }
            ]
        }
        """
        trading_pair_rules = exchange_info_dict.get("symbols", [])
        retval = []
        for rule in filter(binance_utils.is_exchange_information_valid, trading_pair_rules):
            try:
                trading_pair = await self._orderbook_ds.trading_pair_associated_to_exchange_symbol(
                    symbol=rule.get("symbol"),
                    domain=self._domain,
                    api_factory=self._web_assistants_factory,
                    throttler=self._throttler,
                    time_synchronizer=self._time_synchronizer)
                filters = rule.get("filters")
                price_filter = [f for f in filters if f.get("filterType") == "PRICE_FILTER"][0]
                lot_size_filter = [f for f in filters if f.get("filterType") == "LOT_SIZE"][0]
                min_notional_filter = [f for f in filters if f.get("filterType") == "MIN_NOTIONAL"][0]

                min_order_size = Decimal(lot_size_filter.get("minQty"))
                tick_size = price_filter.get("tickSize")
                step_size = Decimal(lot_size_filter.get("stepSize"))
                min_notional = Decimal(min_notional_filter.get("minNotional"))

                retval.append(
                    TradingRule(trading_pair,
                                min_order_size=min_order_size,
                                min_price_increment=Decimal(tick_size),
                                min_base_amount_increment=Decimal(step_size),
                                min_notional_size=Decimal(min_notional)))

            except Exception:
                self.logger().exception(f"Error parsing the trading pair rule {rule}. Skipping.")
        return retval

    async def _status_polling_loop_fetch_updates(self):
        await self._update_order_fills_from_trades()
        await super()._status_polling_loop_fetch_updates()

    async def _update_trading_fees(self):
        """
        Update fees information from the exchange
        """
        pass

    async def _user_stream_event_listener(self):
        """
        This functions runs in background continuously processing the events received from the exchange by the user
        stream data source. It keeps reading events from the queue until the task is interrupted.
        The events received are balance updates, order updates and trade events.
        """
        async for event_message in self._iter_user_event_queue():
            try:
                event_type = event_message.get("e")
                # Refer to https://github.com/binance-exchange/binance-official-api-docs/blob/master/user-data-stream.md
                # As per the order update section in Binance the ID of the order being canceled is under the "C" key
                if event_type == "executionReport":
                    execution_type = event_message.get("x")
                    if execution_type != "CANCELED":
                        client_order_id = event_message.get("c")
                    else:
                        client_order_id = event_message.get("C")

                    if execution_type == "TRADE":
                        tracked_order = self._order_tracker.fetch_order(client_order_id=client_order_id)
                        if tracked_order is not None:
                            fee = TradeFeeBase.new_spot_fee(
                                fee_schema=self.trade_fee_schema(),
                                trade_type=tracked_order.trade_type,
                                percent_token=event_message["N"],
                                flat_fees=[TokenAmount(amount=Decimal(event_message["n"]), token=event_message["N"])]
                            )
                            trade_update = TradeUpdate(
                                trade_id=str(event_message["t"]),
                                client_order_id=client_order_id,
                                exchange_order_id=str(event_message["i"]),
                                trading_pair=tracked_order.trading_pair,
                                fee=fee,
                                fill_base_amount=Decimal(event_message["l"]),
                                fill_quote_amount=Decimal(event_message["l"]) * Decimal(event_message["L"]),
                                fill_price=Decimal(event_message["L"]),
                                fill_timestamp=event_message["T"] * 1e-3,
                            )
                            self._order_tracker.process_trade_update(trade_update)

                    tracked_order = self.in_flight_orders.get(client_order_id)
                    if tracked_order is not None:
                        order_update = OrderUpdate(
                            trading_pair=tracked_order.trading_pair,
                            update_timestamp=event_message["E"] * 1e-3,
                            new_state=CONSTANTS.ORDER_STATE[event_message["X"]],
                            client_order_id=client_order_id,
                            exchange_order_id=str(event_message["i"]),
                        )
                        self._order_tracker.process_order_update(order_update=order_update)

                elif event_type == "outboundAccountPosition":
                    balances = event_message["B"]
                    for balance_entry in balances:
                        asset_name = balance_entry["a"]
                        free_balance = Decimal(balance_entry["f"])
                        total_balance = Decimal(balance_entry["f"]) + Decimal(balance_entry["l"])
                        self._account_available_balances[asset_name] = free_balance
                        self._account_balances[asset_name] = total_balance

            except asyncio.CancelledError:
                raise
            except Exception:
                self.logger().error("Unexpected error in user stream listener loop.", exc_info=True)
                await asyncio.sleep(5.0)

    async def _update_order_fills_from_trades(self):
        """
        This is intended to be a backup measure to get filled events with trade ID for orders,
        in case Binance's user stream events are not working.
        NOTE: It is not required to copy this functionality in other connectors.
        This is separated from _update_order_status which only updates the order status without producing filled
        events, since Binance's get order endpoint does not return trade IDs.
        The minimum poll interval for order status is 10 seconds.
        """
        small_interval_last_tick = self._last_poll_timestamp / self.UPDATE_ORDER_STATUS_MIN_INTERVAL
        small_interval_current_tick = self.current_timestamp / self.UPDATE_ORDER_STATUS_MIN_INTERVAL
        long_interval_last_tick = self._last_poll_timestamp / self.LONG_POLL_INTERVAL
        long_interval_current_tick = self.current_timestamp / self.LONG_POLL_INTERVAL

        if (long_interval_current_tick > long_interval_last_tick
                or (self.in_flight_orders and small_interval_current_tick > small_interval_last_tick)):
            query_time = int(self._last_trades_poll_binance_timestamp * 1e3)
            self._last_trades_poll_binance_timestamp = self._time_synchronizer.time()
            order_by_exchange_id_map = {}
            for order in self._order_tracker.all_orders.values():
                order_by_exchange_id_map[order.exchange_order_id] = order

            tasks = []
            trading_pairs = self._order_book_tracker._trading_pairs
            for trading_pair in trading_pairs:
                params = {
                    "symbol": await self._orderbook_ds.exchange_symbol_associated_to_pair(
                        trading_pair=trading_pair,
                        domain=self._domain,
                        api_factory=self._web_assistants_factory,
                        throttler=self._throttler,
                        time_synchronizer=self._time_synchronizer)
                }
                if self._last_poll_timestamp > 0:
                    params["startTime"] = query_time
                tasks.append(self._api_get(
                    path_url=CONSTANTS.MY_TRADES_PATH_URL,
                    params=params,
                    is_auth_required=True))

            self.logger().debug(f"Polling for order fills of {len(tasks)} trading pairs.")
            results = await safe_gather(*tasks, return_exceptions=True)

            for trades, trading_pair in zip(results, trading_pairs):

                if isinstance(trades, Exception):
                    self.logger().network(
                        f"Error fetching trades update for the order {trading_pair}: {trades}.",
                        app_warning_msg=f"Failed to fetch trade update for {trading_pair}."
                    )
                    continue
                for trade in trades:
                    exchange_order_id = str(trade["orderId"])
                    if exchange_order_id in order_by_exchange_id_map:
                        # This is a fill for a tracked order
                        tracked_order = order_by_exchange_id_map[exchange_order_id]
                        fee = TradeFeeBase.new_spot_fee(
                            fee_schema=self.trade_fee_schema(),
                            trade_type=tracked_order.trade_type,
                            percent_token=trade["commissionAsset"],
                            flat_fees=[TokenAmount(amount=Decimal(trade["commission"]), token=trade["commissionAsset"])]
                        )
                        trade_update = TradeUpdate(
                            trade_id=str(trade["id"]),
                            client_order_id=tracked_order.client_order_id,
                            exchange_order_id=exchange_order_id,
                            trading_pair=trading_pair,
                            fee=fee,
                            fill_base_amount=Decimal(trade["qty"]),
                            fill_quote_amount=Decimal(trade["quoteQty"]),
                            fill_price=Decimal(trade["price"]),
                            fill_timestamp=trade["time"] * 1e-3,
                        )
                        self._order_tracker.process_trade_update(trade_update)
                    elif self.is_confirmed_new_order_filled_event(str(trade["id"]), exchange_order_id, trading_pair):
                        # This is a fill of an order registered in the DB but not tracked any more
                        self._current_trade_fills.add(TradeFillOrderDetails(
                            market=self.display_name,
                            exchange_trade_id=str(trade["id"]),
                            symbol=trading_pair))
                        self.trigger_event(
                            MarketEvent.OrderFilled,
                            OrderFilledEvent(
                                timestamp=float(trade["time"]) * 1e-3,
                                order_id=self._exchange_order_ids.get(str(trade["orderId"]), None),
                                trading_pair=trading_pair,
                                trade_type=TradeType.BUY if trade["isBuyer"] else TradeType.SELL,
                                order_type=OrderType.LIMIT_MAKER if trade["isMaker"] else OrderType.LIMIT,
                                price=Decimal(trade["price"]),
                                amount=Decimal(trade["qty"]),
                                trade_fee=DeductedFromReturnsTradeFee(
                                    flat_fees=[
                                        TokenAmount(
                                            trade["commissionAsset"],
                                            Decimal(trade["commission"])
                                        )
                                    ]
                                ),
                                exchange_trade_id=str(trade["id"])
                            ))
                        self.logger().info(f"Recreating missing trade in TradeFill: {trade}")

    async def _update_order_status(self):
        # This is intended to be a backup measure to close straggler orders, in case Binance's user stream events
        # are not working.
        # The minimum poll interval for order status is 10 seconds.
        last_tick = self._last_poll_timestamp / self.UPDATE_ORDER_STATUS_MIN_INTERVAL
        current_tick = self.current_timestamp / self.UPDATE_ORDER_STATUS_MIN_INTERVAL

        tracked_orders: List[InFlightOrder] = list(self.in_flight_orders.values())
        if current_tick > last_tick and len(tracked_orders) > 0:

            tasks = [self._api_get(
                path_url=CONSTANTS.ORDER_PATH_URL,
                params={
                    "symbol": await self._orderbook_ds.exchange_symbol_associated_to_pair(
                        trading_pair=o.trading_pair,
                        domain=self._domain,
                        api_factory=self._web_assistants_factory,
                        throttler=self._throttler,
                        time_synchronizer=self._time_synchronizer),
                    "origClientOrderId": o.client_order_id},
                is_auth_required=True) for o in tracked_orders]
            self.logger().debug(f"Polling for order status updates of {len(tasks)} orders.")
            results = await safe_gather(*tasks, return_exceptions=True)
            for order_update, tracked_order in zip(results, tracked_orders):
                client_order_id = tracked_order.client_order_id

                # If the order has already been canceled or has failed do nothing
                if client_order_id not in self.in_flight_orders:
                    continue

                if isinstance(order_update, Exception):
                    self.logger().network(
                        f"Error fetching status update for the order {client_order_id}: {order_update}.",
                        app_warning_msg=f"Failed to fetch status update for the order {client_order_id}."
                    )
                    # Wait until the order not found error have repeated a few times before actually treating
                    # it as failed. See: https://github.com/CoinAlpha/hummingbot/issues/601
                    await self._order_tracker.process_order_not_found(client_order_id)

                else:
                    # Update order execution status
                    new_state = CONSTANTS.ORDER_STATE[order_update["status"]]

                    update = OrderUpdate(
                        client_order_id=client_order_id,
                        exchange_order_id=str(order_update["orderId"]),
                        trading_pair=tracked_order.trading_pair,
                        update_timestamp=order_update["updateTime"] * 1e-3,
                        new_state=new_state,
                    )
                    self._order_tracker.process_order_update(update)

    async def _update_balances(self):
        local_asset_names = set(self._account_balances.keys())
        remote_asset_names = set()

        account_info = await self._api_get(
            path_url=CONSTANTS.ACCOUNTS_PATH_URL,
            is_auth_required=True)

        balances = account_info["balances"]
        for balance_entry in balances:
            asset_name = balance_entry["asset"]
            free_balance = Decimal(balance_entry["free"])
            total_balance = Decimal(balance_entry["free"]) + Decimal(balance_entry["locked"])
            self._account_available_balances[asset_name] = free_balance
            self._account_balances[asset_name] = total_balance
            remote_asset_names.add(asset_name)

        asset_names_to_remove = local_asset_names.difference(remote_asset_names)
        for asset_name in asset_names_to_remove:
            del self._account_available_balances[asset_name]
            del self._account_balances[asset_name]<|MERGE_RESOLUTION|>--- conflicted
+++ resolved
@@ -1,16 +1,6 @@
 import asyncio
 from decimal import Decimal
-<<<<<<< HEAD
-from typing import TYPE_CHECKING, Any, AsyncIterable, Dict, List, Optional
-
-from async_timeout import timeout
-
-import hummingbot.connector.exchange.binance.binance_constants as CONSTANTS
-import hummingbot.connector.exchange.binance.binance_web_utils as web_utils
-from hummingbot.connector.client_order_tracker import ClientOrderTracker
-from hummingbot.connector.exchange.binance import binance_utils
-=======
-from typing import Any, Dict, List, Optional
+from typing import TYPE_CHECKING, Any, Dict, List, Optional
 
 from hummingbot.connector.constants import s_decimal_NaN
 from hummingbot.connector.exchange.binance import (
@@ -18,7 +8,6 @@
     binance_utils,
     binance_web_utils as web_utils,
 )
->>>>>>> 30753abb
 from hummingbot.connector.exchange.binance.binance_api_order_book_data_source import BinanceAPIOrderBookDataSource
 from hummingbot.connector.exchange.binance.binance_api_user_stream_data_source import BinanceAPIUserStreamDataSource
 from hummingbot.connector.exchange.binance.binance_auth import BinanceAuth
@@ -26,33 +15,21 @@
 from hummingbot.connector.trading_rule import TradingRule
 from hummingbot.connector.utils import TradeFillOrderDetails
 from hummingbot.core.data_type.common import OrderType, TradeType
-<<<<<<< HEAD
-from hummingbot.core.data_type.in_flight_order import InFlightOrder, OrderState, OrderUpdate, TradeUpdate
-from hummingbot.core.data_type.limit_order import LimitOrder
-from hummingbot.core.data_type.order_book import OrderBook
-from hummingbot.core.data_type.order_book_tracker import OrderBookTracker
-=======
 from hummingbot.core.data_type.in_flight_order import InFlightOrder, OrderUpdate, TradeUpdate
 from hummingbot.core.data_type.order_book_tracker_data_source import OrderBookTrackerDataSource
->>>>>>> 30753abb
 from hummingbot.core.data_type.trade_fee import DeductedFromReturnsTradeFee, TokenAmount, TradeFeeBase
 from hummingbot.core.data_type.user_stream_tracker_data_source import UserStreamTrackerDataSource
 from hummingbot.core.event.events import MarketEvent, OrderFilledEvent
 from hummingbot.core.utils.async_utils import safe_gather
 from hummingbot.core.web_assistant.web_assistants_factory import WebAssistantsFactory
 
-<<<<<<< HEAD
 if TYPE_CHECKING:
     from hummingbot.client.config.config_helpers import ClientConfigAdapter
 
 s_logger = None
-s_decimal_0 = Decimal(0)
-s_decimal_NaN = Decimal("nan")
-=======
->>>>>>> 30753abb
+
 
 class BinanceExchange(ExchangePyBase):
-
     UPDATE_ORDER_STATUS_MIN_INTERVAL = 10.0
 
     web_utils = web_utils
@@ -68,15 +45,10 @@
         self.api_key = binance_api_key
         self.secret_key = binance_api_secret
         self._domain = domain
-<<<<<<< HEAD
-        self._binance_time_synchronizer = TimeSynchronizer()
-        super().__init__(client_config_map)
-=======
->>>>>>> 30753abb
         self._trading_required = trading_required
         self._trading_pairs = trading_pairs
         self._last_trades_poll_binance_timestamp = 1.0
-        super().__init__()
+        super().__init__(client_config_map)
 
     @staticmethod
     def binance_order_type(order_type: OrderType) -> str:
