--- conflicted
+++ resolved
@@ -92,15 +92,11 @@
     ORDER_EXPIRY_TIME = 15 * 60.0
     CANCEL_EXPIRY_TIME = 60.0
     MINIMUM_LIMIT_ORDER_LIFESPAN = 15
-<<<<<<< HEAD
+
     MINIMUM_MAKER_ORDER_SIZE_ETH = Decimal("0.15")
     MINIMUM_TAKER_ORDER_SIZE_ETH = Decimal("0.05")
-=======
-    MINIMUM_MAKER_ORDER_SIZE_ETH = 0.15
-    MINIMUM_TAKER_ORDER_SIZE_ETH = 0.05
     # MINIMUM_TAKER_ORDER_SIZE_ETH is currently not used;
     # Hummingbot's architecture makes it difficult to implement different maker/taker min sizes
->>>>>>> b9540222
 
     @classmethod
     def logger(cls) -> HummingbotLogger:
@@ -588,14 +584,9 @@
                 "r": vrs["r"],
                 "s": vrs["s"]
             })
-<<<<<<< HEAD
-            self._next_nonce += 1
-        if quote_asset == "ETH" and total_amount_quote < self.MINIMUM_TAKER_ORDER_SIZE_ETH:
-            raise ValueError(f"Buy market order amount {amount} is lower than the minimum order size value ({self.MINIMUM_TAKER_ORDER_SIZE_ETH} ETH)")
-=======
-        if quote_asset == "ETH" and float(total_amount_quote) < self.MINIMUM_MAKER_ORDER_SIZE_ETH:
+
+        if quote_asset == "ETH" and total_amount_quote < self.MINIMUM_MAKER_ORDER_SIZE_ETH:
             raise ValueError(f"Buy market order amount {amount} is lower than the minimum order size value ({self.MINIMUM_MAKER_ORDER_SIZE_ETH} ETH)")
->>>>>>> b9540222
 
         return market_orders
 
@@ -607,7 +598,7 @@
         base_asset, quote_asset = self.split_symbol(symbol)
         base_asset_decimals = self._assets_info[base_asset]["decimals"]
         quote_asset_decimals = self._assets_info[quote_asset]["decimals"]
-        desired_amount_base = Decimal(amount) * Decimal(f"1e{base_asset_decimals}")
+        desired_amount_base = amount * Decimal(f"1e{base_asset_decimals}")
         total_amount_quote = s_decimal_0
         nonce = self.nonce
 
@@ -638,14 +629,9 @@
                 "r": vrs["r"],
                 "s": vrs["s"]
             })
-<<<<<<< HEAD
-            self._next_nonce += 1
-        if quote_asset == "ETH" and total_amount_quote / Decimal(f"1e{quote_asset_decimals}") < self.MINIMUM_TAKER_ORDER_SIZE_ETH:
-            raise ValueError(f"Sell market order amount {amount} is lower than the minimum order size value ({self.MINIMUM_TAKER_ORDER_SIZE_ETH} ETH)")
-=======
-        if quote_asset == "ETH" and float(total_amount_quote / Decimal(f"1e{quote_asset_decimals}")) < self.MINIMUM_MAKER_ORDER_SIZE_ETH:
+
+        if quote_asset == "ETH" and total_amount_quote / Decimal(f"1e{quote_asset_decimals}") < self.MINIMUM_MAKER_ORDER_SIZE_ETH:
             raise ValueError(f"Sell market order amount {amount} is lower than the minimum order size value ({self.MINIMUM_MAKER_ORDER_SIZE_ETH} ETH)")
->>>>>>> b9540222
 
         return market_orders
 
