--- conflicted
+++ resolved
@@ -1,15 +1,5 @@
-<<<<<<< HEAD
-from hummingbot.market.binance.binance_market import BinanceMarket
-from hummingbot.market.binance_perpetual.binance_perpetual_market import BinancePerpetualMarket
-from hummingbot.market.bittrex.bittrex_market import BittrexMarket
-from hummingbot.market.coinbase_pro.coinbase_pro_market import CoinbaseProMarket
-from hummingbot.market.huobi.huobi_market import HuobiMarket
-from hummingbot.market.kucoin.kucoin_market import KucoinMarket
-from hummingbot.market.liquid.liquid_market import LiquidMarket
-from hummingbot.market.kraken.kraken_market import KrakenMarket
-from hummingbot.market.eterbase.eterbase_market import EterbaseMarket
-=======
 from hummingbot.connector.exchange.binance.binance_market import BinanceMarket
+from hummingbot.connector.exchange.binance_perpetual.binance_perpetual_market import BinancePerpetualMarket
 from hummingbot.connector.exchange.bittrex.bittrex_market import BittrexMarket
 from hummingbot.connector.exchange.coinbase_pro.coinbase_pro_market import CoinbaseProMarket
 from hummingbot.connector.exchange.huobi.huobi_market import HuobiMarket
@@ -18,7 +8,7 @@
 from hummingbot.connector.exchange.kraken.kraken_market import KrakenMarket
 from hummingbot.connector.exchange.eterbase.eterbase_market import EterbaseMarket
 from hummingbot.connector.exchange.crypto_com.crypto_com_exchange import CryptoComExchange
->>>>>>> 896f814f
+
 from hummingbot.core.utils.market_mid_price import get_mid_price
 from hummingbot.client.settings import EXCHANGES, DEXES
 from hummingbot.client.config.security import Security
@@ -37,13 +27,9 @@
     def connect_market(exchange, *api_details):
         market = None
         if exchange == "binance":
-<<<<<<< HEAD
-            market = BinanceMarket(api_details[0], api_details[1])
+            market = BinanceMarket(*api_details)
         elif exchange == "binance_perpetuals":
             market = BinancePerpetualMarket(api_details[0], api_details[1])
-=======
-            market = BinanceMarket(*api_details)
->>>>>>> 896f814f
         elif exchange == "bittrex":
             market = BittrexMarket(api_details[0], api_details[1])
         elif exchange == "coinbase_pro":
