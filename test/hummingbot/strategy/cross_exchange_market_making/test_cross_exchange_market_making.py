--- conflicted
+++ resolved
@@ -7,10 +7,7 @@
 import pandas as pd
 from nose.plugins.attrib import attr
 
-<<<<<<< HEAD
 from hummingbot.client.config.client_config_map import ClientConfigMap
-=======
->>>>>>> 30753abb
 from hummingbot.client.config.config_helpers import ClientConfigAdapter
 from hummingbot.connector.exchange.paper_trade.paper_trade_exchange import QuantizationParams
 from hummingbot.connector.mock.mock_paper_exchange.mock_paper_exchange import MockPaperExchange
@@ -53,21 +50,13 @@
 
     def setUp(self):
         self.clock: Clock = Clock(ClockMode.BACKTEST, 1.0, self.start_timestamp, self.end_timestamp)
-<<<<<<< HEAD
-        self.min_profitbality = Decimal("0.005")
+        self.min_profitability = Decimal("0.005")
         self.maker_market: MockPaperExchange = MockPaperExchange(
             client_config_map=ClientConfigAdapter(ClientConfigMap()))
         self.taker_market: MockPaperExchange = MockPaperExchange(
             client_config_map=ClientConfigAdapter(ClientConfigMap()))
-        self.maker_market.set_balanced_order_book(self.maker_trading_pairs[0], 1.0, 0.5, 1.5, 0.01, 10)
-        self.taker_market.set_balanced_order_book(self.taker_trading_pairs[0], 1.0, 0.5, 1.5, 0.001, 4)
-=======
-        self.min_profitability = Decimal("0.5")
-        self.maker_market: MockPaperExchange = MockPaperExchange()
-        self.taker_market: MockPaperExchange = MockPaperExchange()
         self.maker_market.set_balanced_order_book(self.trading_pairs_maker[0], 1.0, 0.5, 1.5, 0.01, 10)
         self.taker_market.set_balanced_order_book(self.trading_pairs_taker[0], 1.0, 0.5, 1.5, 0.001, 4)
->>>>>>> 30753abb
         self.maker_market.set_balance("COINALPHA", 5)
         self.maker_market.set_balance("WETH", 5)
         self.maker_market.set_balance("QETH", 5)
@@ -281,8 +270,8 @@
 
         bid_order: LimitOrder = self.strategy.active_bids[0][1]
         ask_order: LimitOrder = self.strategy.active_asks[0][1]
-        self.assertEqual(Decimal("0.99451"), bid_order.price)
-        self.assertEqual(Decimal("1.0055"), ask_order.price)
+        self.assertEqual(Decimal("0.99501"), bid_order.price)
+        self.assertEqual(Decimal("1.0049"), ask_order.price)
         self.assertEqual(Decimal("3.0"), bid_order.quantity)
         self.assertEqual(Decimal("3.0"), ask_order.quantity)
 
@@ -296,7 +285,7 @@
         taker_fill: OrderFilledEvent = self.taker_order_fill_logger.event_log[0]
         self.assertEqual(TradeType.BUY, maker_fill.trade_type)
         self.assertEqual(TradeType.SELL, taker_fill.trade_type)
-        self.assertAlmostEqual(Decimal("0.99451"), maker_fill.price)
+        self.assertAlmostEqual(Decimal("0.99501"), maker_fill.price)
         self.assertAlmostEqual(Decimal("0.9995"), taker_fill.price)
         self.assertAlmostEqual(Decimal("3.0"), maker_fill.amount)
         self.assertAlmostEqual(Decimal("3.0"), taker_fill.amount)
@@ -334,8 +323,8 @@
             )
         )
 
-        self.assertEqual(Decimal("0.99451"), bid_order.price)
-        self.assertEqual(Decimal("1.0055"), ask_order.price)
+        self.assertEqual(Decimal("0.995"), bid_order.price)
+        self.assertEqual(Decimal("1.0048"), ask_order.price)
         self.assertEqual(Decimal("3.0"), bid_order.quantity)
         self.assertEqual(Decimal("3.0"), ask_order.quantity)
 
@@ -349,16 +338,16 @@
 
         bid_order = self.strategy_with_top_depth_tolerance.active_bids[0][1]
         ask_order = self.strategy_with_top_depth_tolerance.active_asks[0][1]
-        self.assertEqual(Decimal("0.98457"), bid_order.price)
-        self.assertEqual(Decimal("1.0155"), ask_order.price)
+        self.assertEqual(Decimal("0.98945"), bid_order.price)
+        self.assertEqual(Decimal("1.0105"), ask_order.price)
 
     def test_market_became_wider(self):
         self.clock.backtest_til(self.start_timestamp + 5)
 
         bid_order: LimitOrder = self.strategy.active_bids[0][1]
         ask_order: LimitOrder = self.strategy.active_asks[0][1]
-        self.assertEqual(Decimal("0.99451"), bid_order.price)
-        self.assertEqual(Decimal("1.0055"), ask_order.price)
+        self.assertEqual(Decimal("0.99501"), bid_order.price)
+        self.assertEqual(Decimal("1.0049"), ask_order.price)
         self.assertEqual(Decimal("3.0"), bid_order.quantity)
         self.assertEqual(Decimal("3.0"), ask_order.quantity)
 
@@ -398,15 +387,15 @@
 
         bid_order = self.strategy.active_bids[0][1]
         ask_order = self.strategy.active_asks[0][1]
-        self.assertEqual(Decimal("0.98457"), bid_order.price)
-        self.assertEqual(Decimal("1.0155"), ask_order.price)
+        self.assertEqual(Decimal("0.98945"), bid_order.price)
+        self.assertEqual(Decimal("1.0105"), ask_order.price)
 
     def test_market_became_narrower(self):
         self.clock.backtest_til(self.start_timestamp + 5)
         bid_order: LimitOrder = self.strategy.active_bids[0][1]
         ask_order: LimitOrder = self.strategy.active_asks[0][1]
-        self.assertEqual(Decimal("0.99451"), bid_order.price)
-        self.assertEqual(Decimal("1.0055"), ask_order.price)
+        self.assertEqual(Decimal("0.99501"), bid_order.price)
+        self.assertEqual(Decimal("1.0049"), ask_order.price)
         self.assertEqual(Decimal("3.0"), bid_order.quantity)
         self.assertEqual(Decimal("3.0"), ask_order.quantity)
 
@@ -420,15 +409,15 @@
 
         bid_order = self.strategy.active_bids[0][1]
         ask_order = self.strategy.active_asks[0][1]
-        self.assertEqual(Decimal("0.99451"), bid_order.price)
-        self.assertEqual(Decimal("1.0055"), ask_order.price)
+        self.assertEqual(Decimal("0.99501"), bid_order.price)
+        self.assertEqual(Decimal("1.0049"), ask_order.price)
 
     def test_order_fills_after_cancellation(self):  # TODO
         self.clock.backtest_til(self.start_timestamp + 5)
         bid_order: LimitOrder = self.strategy.active_bids[0][1]
         ask_order: LimitOrder = self.strategy.active_asks[0][1]
-        self.assertEqual(Decimal("0.99451"), bid_order.price)
-        self.assertEqual(Decimal("1.0055"), ask_order.price)
+        self.assertEqual(Decimal("0.99501"), bid_order.price)
+        self.assertEqual(Decimal("1.0049"), ask_order.price)
         self.assertEqual(Decimal("3.0"), bid_order.quantity)
         self.assertEqual(Decimal("3.0"), ask_order.quantity)
 
@@ -468,8 +457,8 @@
 
         bid_order = self.strategy.active_bids[0][1]
         ask_order = self.strategy.active_asks[0][1]
-        self.assertEqual(Decimal("0.98457"), bid_order.price)
-        self.assertEqual(Decimal("1.0155"), ask_order.price)
+        self.assertEqual(Decimal("0.98945"), bid_order.price)
+        self.assertEqual(Decimal("1.0105"), ask_order.price)
 
         self.clock.backtest_til(self.start_timestamp + 20)
         self.simulate_limit_order_fill(self.maker_market, bid_order)
@@ -529,35 +518,32 @@
         self.assertAlmostEqual(Decimal("2.9286"), round(ask_order.quantity, 4))
 
     def test_maker_price(self):
-        buy_taker_price: Decimal = round(self.strategy.get_effective_hedging_price(self.market_pair, False, 3), 4)
-        sell_taker_price: Decimal = round(self.strategy.get_effective_hedging_price(self.market_pair, True, 3), 4)
-        price_quantum = Decimal("0.0001")
+        self.config_map_raw.adjust_order_enabled = False
+        buy_taker_price: Decimal = round(self.strategy.get_effective_hedging_price(self.market_pair, False, 3), 5)
+        sell_taker_price: Decimal = round(self.strategy.get_effective_hedging_price(self.market_pair, True, 3), 5)
         self.assertEqual(Decimal("1.0004"), buy_taker_price)
-        self.assertEqual(Decimal("0.9995"), sell_taker_price)
+        self.assertEqual(Decimal("0.99949"), sell_taker_price)
         self.clock.backtest_til(self.start_timestamp + 5)
         bid_order: LimitOrder = self.strategy.active_bids[0][1]
         ask_order: LimitOrder = self.strategy.active_asks[0][1]
-        bid_maker_price = sell_taker_price * (1 - self.min_profitability / Decimal(100))
+        bid_maker_price = sell_taker_price / (1 + self.min_profitability / 100)
+        price_quantum = self.maker_market.get_order_price_quantum(self.trading_pairs_maker[0], bid_maker_price)
         bid_maker_price = (floor(bid_maker_price / price_quantum)) * price_quantum
-        ask_maker_price = buy_taker_price * (1 + self.min_profitability / Decimal(100))
+        ask_maker_price = buy_taker_price * (1 + self.min_profitability / 100)
+        price_quantum = self.maker_market.get_order_price_quantum(self.trading_pairs_maker[0], ask_maker_price)
         ask_maker_price = (ceil(ask_maker_price / price_quantum) * price_quantum)
-        self.assertEqual(bid_maker_price, round(bid_order.price, 4))
-        self.assertEqual(ask_maker_price, round(ask_order.price, 4))
+        self.assertEqual(bid_maker_price, bid_order.price)
+        self.assertEqual(ask_maker_price, ask_order.price)
         self.assertEqual(Decimal("3.0"), bid_order.quantity)
         self.assertEqual(Decimal("3.0"), ask_order.quantity)
 
     def test_with_adjust_orders_enabled(self):
         self.clock.remove_iterator(self.strategy)
         self.clock.remove_iterator(self.maker_market)
-<<<<<<< HEAD
         self.maker_market: MockPaperExchange = MockPaperExchange(
             client_config_map=ClientConfigAdapter(ClientConfigMap())
         )
-        self.maker_market.set_balanced_order_book(self.maker_trading_pairs[0], 1.0, 0.5, 1.5, 0.1, 10)
-=======
-        self.maker_market: MockPaperExchange = MockPaperExchange()
         self.maker_market.set_balanced_order_book(self.trading_pairs_maker[0], 1.0, 0.5, 1.5, 0.1, 10)
->>>>>>> 30753abb
         self.market_pair: CrossExchangeMarketPair = CrossExchangeMarketPair(
             MarketTradingPairTuple(self.maker_market, *self.trading_pairs_maker),
             MarketTradingPairTuple(self.taker_market, *self.trading_pairs_taker),
@@ -645,8 +631,8 @@
         bid_price = self.strategy.get_market_making_price(self.market_pair, True, bid_size)
         ask_size = self.strategy.get_market_making_size(self.market_pair, False)
         ask_price = self.strategy.get_market_making_price(self.market_pair, False, ask_size)
-        self.assertEqual((Decimal("0.99451"), Decimal("3")), (bid_price, bid_size))
-        self.assertEqual((Decimal("1.0055"), Decimal("3")), (ask_price, ask_size))
+        self.assertEqual((Decimal("0.99501"), Decimal("3")), (bid_price, bid_size))
+        self.assertEqual((Decimal("1.0049"), Decimal("3")), (ask_price, ask_size))
 
     def test_price_and_size_limit_calculation_with_slippage_buffer(self):
         self.taker_market.set_balance("ETH", 3)
